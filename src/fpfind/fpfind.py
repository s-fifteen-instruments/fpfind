--- conflicted
+++ resolved
@@ -173,19 +173,16 @@
                     dt1=dt1,
                 )
 
-<<<<<<< HEAD
             if abs(dt1) < max_dt:
                 dt1s_early.append((dt1, resolution, sig))
 
             # Check if peak threshold exceeded
             if sig >= threshold and not perform_liberal_match:
-                logger.debug("          Accepted")
+                log(5).debug("Accepted")
                 break
 
-            # If peak rejected, merge contiguous bins to double
-            # the resolution of the peak search
             if not perform_liberal_match:
-                logger.debug("          Rejected")
+                log(5).debug("Rejected")
             if _DISABLE_DOUBLING:
                 raise PeakFindingFailed(
                     "Low significance",
@@ -195,24 +192,6 @@
                 )
             ys = np.sum(ys.reshape(-1, 2), axis=1)
             resolution *= 2
-=======
-            # If peak rejected, merge contiguous bins to double
-            # the resolution of the peak search
-            if sig >= threshold:
-                log(5).debug("Accepted")
-                break
-            else:
-                log(5).debug("Rejected")
-                if _DISABLE_DOUBLING:
-                    raise PeakFindingFailed(
-                        "Low significance",
-                        significance=sig,
-                        resolution=resolution,
-                        dt1=dt1,
-                    )
-                ys = np.sum(ys.reshape(-1, 2), axis=1)
-                resolution *= 2
->>>>>>> 0857d951
 
             # Catch runaway resolution doubling, limited by
             if resolution > 1e5:
@@ -270,18 +249,12 @@
             log(3).debug(
                 f"Performing later xcorr (range: [{separation_duration * 1e-9:.2f}, {(separation_duration + _duration) * 1e-9:.2f}]s)",
             )
+            if perform_liberal_match and curr_iteration == 1:
+                resolution = _resolution  # reset resolution
+
             _ys = _histogram_fft(
                 ats, bts, separation_duration, _duration, num_bins, resolution
             )
-<<<<<<< HEAD
-            if perform_liberal_match and curr_iteration == 1:
-                resolution = _resolution  # reset resolution
-
-            _ys = _histogram_fft(
-                ats, bts, separation_duration, _duration, num_bins, resolution
-            )
-=======
->>>>>>> 0857d951
 
             # Calculate timing delay for late set of timestamps
             xs = np.arange(num_bins) * resolution
